--- conflicted
+++ resolved
@@ -112,15 +112,9 @@
   while [[ $SECONDS -lt 120 ]]; do
     local command="ozone admin om roles --service-id '${OM_SERVICE_ID}'"
     if [[ "${SECURITY_ENABLED}" == 'true' ]]; then
-<<<<<<< HEAD
       status=$(docker-compose exec -T ${SCM} bash -c "kinit -k scm/${SCM}@EXAMPLE.COM -t /etc/security/keytabs/scm.keytab && $command" | grep LEADER)
     else
       status=$(docker-compose exec -T ${SCM} bash -c "$command" | grep LEADER)
-=======
-      status=$(docker-compose exec -T scm bash -c "kinit -k scm/scm@EXAMPLE.COM -t /etc/security/keytabs/scm.keytab && $command" | grep LEADER)
-    else
-      status=$(docker-compose exec -T scm bash -c "$command" | grep LEADER)
->>>>>>> 2fc1022b
     fi
     if [[ -n "${status}" ]]; then
       echo "Found OM leader for service ${OM_SERVICE_ID}: $status"
