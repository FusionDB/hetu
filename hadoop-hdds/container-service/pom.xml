<?xml version="1.0" encoding="UTF-8"?>
<!--
  Licensed under the Apache License, Version 2.0 (the "License");
  you may not use this file except in compliance with the License.
  You may obtain a copy of the License at

    http://www.apache.org/licenses/LICENSE-2.0

  Unless required by applicable law or agreed to in writing, software
  distributed under the License is distributed on an "AS IS" BASIS,
  WITHOUT WARRANTIES OR CONDITIONS OF ANY KIND, either express or implied.
  See the License for the specific language governing permissions and
  limitations under the License. See accompanying LICENSE file.
-->
<project xmlns="http://maven.apache.org/POM/4.0.0"
         xmlns:xsi="http://www.w3.org/2001/XMLSchema-instance"
         xsi:schemaLocation="http://maven.apache.org/POM/4.0.0
https://maven.apache.org/xsd/maven-4.0.0.xsd">
  <modelVersion>4.0.0</modelVersion>
  <parent>
    <groupId>org.apache.ozone</groupId>
    <artifactId>hdds</artifactId>
    <version>1.2.0-SNAPSHOT</version>
  </parent>
  <artifactId>hdds-container-service</artifactId>
  <version>1.2.0-SNAPSHOT</version>
  <description>Apache Ozone Distributed Data Store Container Service</description>
  <name>Apache Ozone HDDS Container Service</name>
  <packaging>jar</packaging>

  <dependencies>
    <dependency>
<<<<<<< HEAD
      <groupId>org.apache.ozone</groupId>
      <artifactId>hdds-common</artifactId>
=======
      <groupId>log4j</groupId>
      <artifactId>log4j</artifactId>
      <version>1.2.17</version>
    </dependency>
    <dependency>
      <groupId>org.slf4j</groupId>
      <artifactId>slf4j-log4j12</artifactId>
      <version>1.6.6</version>
      <scope>test</scope>
    </dependency>
    <dependency>
      <groupId>org.slf4j</groupId>
      <artifactId>slf4j-simple</artifactId>
      <version>1.6.6</version>
    </dependency>
    <dependency>
      <groupId>org.apache.hadoop</groupId>
      <artifactId>hadoop-hdds-common</artifactId>
>>>>>>> a6f2d795
    </dependency>
    <dependency>
      <groupId>org.apache.ozone</groupId>
      <artifactId>hdds-test-utils</artifactId>
      <scope>test</scope>
    </dependency>
    <dependency>
      <groupId>org.apache.commons</groupId>
      <artifactId>commons-compress</artifactId>
    </dependency>
    <dependency>
      <groupId>org.apache.ozone</groupId>
      <artifactId>hdds-common</artifactId>
      <type>test-jar</type>
      <scope>test</scope>
    </dependency>
    <dependency>
      <groupId>org.apache.ozone</groupId>
      <artifactId>hdds-server-framework</artifactId>
    </dependency>
    <dependency>
      <groupId>org.apache.ozone</groupId>
      <artifactId>hdds-client</artifactId>
    </dependency>
    <dependency>
      <groupId>commons-codec</groupId>
      <artifactId>commons-codec</artifactId>
    </dependency>
    <dependency>
      <groupId>io.dropwizard.metrics</groupId>
      <artifactId>metrics-core</artifactId>
    </dependency>

    <dependency>
      <groupId>org.mockito</groupId>
      <artifactId>mockito-core</artifactId>
      <scope>test</scope>
    </dependency>

    <dependency>
      <groupId>org.yaml</groupId>
      <artifactId>snakeyaml</artifactId>
    </dependency>

    <dependency>
      <groupId>org.apache.ozone</groupId>
      <artifactId>hdds-docs</artifactId>
      <scope>provided</scope>
    </dependency>

    <dependency>
      <groupId>com.github.spotbugs</groupId>
      <artifactId>spotbugs</artifactId>
      <scope>provided</scope>
    </dependency>
    <dependency>
      <groupId>org.powermock</groupId>
      <artifactId>powermock-module-junit4</artifactId>
      <scope>test</scope>
    </dependency>
    <dependency>
      <groupId>org.powermock</groupId>
      <artifactId>powermock-api-mockito2</artifactId>
      <scope>test</scope>
    </dependency>
    <dependency>
      <groupId>org.apache.ozone</groupId>
      <artifactId>hdds-hadoop-dependency-test</artifactId>
      <scope>test</scope>
    </dependency>
    <dependency>
      <groupId>org.slf4j</groupId>
      <artifactId>slf4j-log4j12</artifactId>
      <scope>test</scope>
    </dependency>
    <dependency>
<<<<<<< HEAD
      <groupId>javax.xml.bind</groupId>
      <artifactId>jaxb-api</artifactId>
    </dependency>
    <dependency>
      <groupId>org.glassfish.jaxb</groupId>
      <artifactId>jaxb-runtime</artifactId>
    </dependency>
    <dependency>
      <groupId>io.netty</groupId>
      <artifactId>netty-transport</artifactId>
    </dependency>
    <dependency>
      <groupId>io.netty</groupId>
      <artifactId>netty-codec</artifactId>
    </dependency>
    <dependency>
      <groupId>io.netty</groupId>
      <artifactId>netty-handler</artifactId>
=======
      <groupId>org.apache.lucene</groupId>
      <artifactId>lucene-core</artifactId>
      <version>8.8.2</version>
    </dependency>
    <dependency>
      <groupId>org.apache.lucene</groupId>
      <artifactId>lucene-analyzers-common</artifactId>
      <version>8.8.2</version>
    </dependency>
    <dependency>
      <groupId>org.apache.lucene</groupId>
      <artifactId>lucene-analyzers-smartcn</artifactId>
      <version>8.8.2</version>
    </dependency>
    <dependency>
      <groupId>org.apache.lucene</groupId>
      <artifactId>lucene-queryparser</artifactId>
      <version>8.8.2</version>
>>>>>>> a6f2d795
    </dependency>

  </dependencies>

  <build>
    <plugins>
      <plugin>
        <groupId>com.github.spotbugs</groupId>
        <artifactId>spotbugs-maven-plugin</artifactId>
        <configuration>
          <excludeFilterFile>${basedir}/dev-support/findbugsExcludeFile.xml</excludeFilterFile>
        </configuration>
      </plugin>
      <plugin>
        <groupId>org.apache.maven.plugins</groupId>
        <artifactId>maven-dependency-plugin</artifactId>
        <executions>
          <execution>
            <id>copy-common-html</id>
            <phase>prepare-package</phase>
            <goals>
              <goal>unpack</goal>
            </goals>
            <configuration>
              <artifactItems>
                <artifactItem>
                  <groupId>org.apache.ozone</groupId>
                  <artifactId>hdds-server-framework</artifactId>
                  <outputDirectory>${project.build.outputDirectory}
                  </outputDirectory>
                  <includes>webapps/static/**/*.*</includes>
                </artifactItem>
                <artifactItem>
                  <groupId>org.apache.ozone</groupId>
                  <artifactId>hdds-docs</artifactId>
                  <outputDirectory>${project.build.outputDirectory}/webapps/hddsDatanode</outputDirectory>
                  <includes>docs/**/*.*</includes>
                </artifactItem>
              </artifactItems>
              <overWriteSnapshots>true</overWriteSnapshots>
            </configuration>
          </execution>
        </executions>
      </plugin>
    </plugins>
  </build>
</project><|MERGE_RESOLUTION|>--- conflicted
+++ resolved
@@ -30,146 +30,137 @@
 
   <dependencies>
     <dependency>
-<<<<<<< HEAD
       <groupId>org.apache.ozone</groupId>
       <artifactId>hdds-common</artifactId>
-=======
+    </dependency>
+    <dependency>
+      <groupId>org.apache.ozone</groupId>
+      <artifactId>hdds-test-utils</artifactId>
+      <scope>test</scope>
+    </dependency>
+    <dependency>
+      <groupId>org.apache.commons</groupId>
+      <artifactId>commons-compress</artifactId>
+    </dependency>
+    <dependency>
+      <groupId>org.apache.ozone</groupId>
+      <artifactId>hdds-common</artifactId>
+      <type>test-jar</type>
+      <scope>test</scope>
+    </dependency>
+    <dependency>
+      <groupId>org.apache.ozone</groupId>
+      <artifactId>hdds-server-framework</artifactId>
+    </dependency>
+    <dependency>
+      <groupId>org.apache.ozone</groupId>
+      <artifactId>hdds-client</artifactId>
+    </dependency>
+    <dependency>
+      <groupId>commons-codec</groupId>
+      <artifactId>commons-codec</artifactId>
+    </dependency>
+    <dependency>
+      <groupId>io.dropwizard.metrics</groupId>
+      <artifactId>metrics-core</artifactId>
+    </dependency>
+
+    <dependency>
+      <groupId>org.mockito</groupId>
+      <artifactId>mockito-core</artifactId>
+      <scope>test</scope>
+    </dependency>
+
+    <dependency>
+      <groupId>org.yaml</groupId>
+      <artifactId>snakeyaml</artifactId>
+    </dependency>
+
+    <dependency>
+      <groupId>org.apache.ozone</groupId>
+      <artifactId>hdds-docs</artifactId>
+      <scope>provided</scope>
+    </dependency>
+
+    <dependency>
+      <groupId>com.github.spotbugs</groupId>
+      <artifactId>spotbugs</artifactId>
+      <scope>provided</scope>
+    </dependency>
+    <dependency>
+      <groupId>org.powermock</groupId>
+      <artifactId>powermock-module-junit4</artifactId>
+      <scope>test</scope>
+    </dependency>
+    <dependency>
+      <groupId>org.powermock</groupId>
+      <artifactId>powermock-api-mockito2</artifactId>
+      <scope>test</scope>
+    </dependency>
+    <dependency>
+      <groupId>org.apache.ozone</groupId>
+      <artifactId>hdds-hadoop-dependency-test</artifactId>
+      <scope>test</scope>
+    </dependency>
+    <dependency>
+      <groupId>org.slf4j</groupId>
+      <artifactId>slf4j-log4j12</artifactId>
+      <scope>test</scope>
+    </dependency>
+    <dependency>
+      <groupId>javax.xml.bind</groupId>
+      <artifactId>jaxb-api</artifactId>
+    </dependency>
+    <dependency>
+      <groupId>org.glassfish.jaxb</groupId>
+      <artifactId>jaxb-runtime</artifactId>
+    </dependency>
+    <dependency>
+      <groupId>io.netty</groupId>
+      <artifactId>netty-transport</artifactId>
+    </dependency>
+    <dependency>
+      <groupId>io.netty</groupId>
+      <artifactId>netty-codec</artifactId>
+    </dependency>
+    <dependency>
+      <groupId>io.netty</groupId>
+      <artifactId>netty-handler</artifactId>
+    </dependency>
+
+    <!-- nwe lib for hetu-->
+    <dependency>
+      <groupId>org.apache.lucene</groupId>
+      <artifactId>lucene-core</artifactId>
+      <version>8.8.2</version>
+    </dependency>
+    <dependency>
+      <groupId>org.apache.lucene</groupId>
+      <artifactId>lucene-analyzers-common</artifactId>
+      <version>8.8.2</version>
+    </dependency>
+    <dependency>
+      <groupId>org.apache.lucene</groupId>
+      <artifactId>lucene-analyzers-smartcn</artifactId>
+      <version>8.8.2</version>
+    </dependency>
+    <dependency>
+      <groupId>org.apache.lucene</groupId>
+      <artifactId>lucene-queryparser</artifactId>
+      <version>8.8.2</version>
+    </dependency>
+    <dependency>
       <groupId>log4j</groupId>
       <artifactId>log4j</artifactId>
       <version>1.2.17</version>
-    </dependency>
-    <dependency>
-      <groupId>org.slf4j</groupId>
-      <artifactId>slf4j-log4j12</artifactId>
-      <version>1.6.6</version>
       <scope>test</scope>
     </dependency>
     <dependency>
       <groupId>org.slf4j</groupId>
       <artifactId>slf4j-simple</artifactId>
       <version>1.6.6</version>
-    </dependency>
-    <dependency>
-      <groupId>org.apache.hadoop</groupId>
-      <artifactId>hadoop-hdds-common</artifactId>
->>>>>>> a6f2d795
-    </dependency>
-    <dependency>
-      <groupId>org.apache.ozone</groupId>
-      <artifactId>hdds-test-utils</artifactId>
-      <scope>test</scope>
-    </dependency>
-    <dependency>
-      <groupId>org.apache.commons</groupId>
-      <artifactId>commons-compress</artifactId>
-    </dependency>
-    <dependency>
-      <groupId>org.apache.ozone</groupId>
-      <artifactId>hdds-common</artifactId>
-      <type>test-jar</type>
-      <scope>test</scope>
-    </dependency>
-    <dependency>
-      <groupId>org.apache.ozone</groupId>
-      <artifactId>hdds-server-framework</artifactId>
-    </dependency>
-    <dependency>
-      <groupId>org.apache.ozone</groupId>
-      <artifactId>hdds-client</artifactId>
-    </dependency>
-    <dependency>
-      <groupId>commons-codec</groupId>
-      <artifactId>commons-codec</artifactId>
-    </dependency>
-    <dependency>
-      <groupId>io.dropwizard.metrics</groupId>
-      <artifactId>metrics-core</artifactId>
-    </dependency>
-
-    <dependency>
-      <groupId>org.mockito</groupId>
-      <artifactId>mockito-core</artifactId>
-      <scope>test</scope>
-    </dependency>
-
-    <dependency>
-      <groupId>org.yaml</groupId>
-      <artifactId>snakeyaml</artifactId>
-    </dependency>
-
-    <dependency>
-      <groupId>org.apache.ozone</groupId>
-      <artifactId>hdds-docs</artifactId>
-      <scope>provided</scope>
-    </dependency>
-
-    <dependency>
-      <groupId>com.github.spotbugs</groupId>
-      <artifactId>spotbugs</artifactId>
-      <scope>provided</scope>
-    </dependency>
-    <dependency>
-      <groupId>org.powermock</groupId>
-      <artifactId>powermock-module-junit4</artifactId>
-      <scope>test</scope>
-    </dependency>
-    <dependency>
-      <groupId>org.powermock</groupId>
-      <artifactId>powermock-api-mockito2</artifactId>
-      <scope>test</scope>
-    </dependency>
-    <dependency>
-      <groupId>org.apache.ozone</groupId>
-      <artifactId>hdds-hadoop-dependency-test</artifactId>
-      <scope>test</scope>
-    </dependency>
-    <dependency>
-      <groupId>org.slf4j</groupId>
-      <artifactId>slf4j-log4j12</artifactId>
-      <scope>test</scope>
-    </dependency>
-    <dependency>
-<<<<<<< HEAD
-      <groupId>javax.xml.bind</groupId>
-      <artifactId>jaxb-api</artifactId>
-    </dependency>
-    <dependency>
-      <groupId>org.glassfish.jaxb</groupId>
-      <artifactId>jaxb-runtime</artifactId>
-    </dependency>
-    <dependency>
-      <groupId>io.netty</groupId>
-      <artifactId>netty-transport</artifactId>
-    </dependency>
-    <dependency>
-      <groupId>io.netty</groupId>
-      <artifactId>netty-codec</artifactId>
-    </dependency>
-    <dependency>
-      <groupId>io.netty</groupId>
-      <artifactId>netty-handler</artifactId>
-=======
-      <groupId>org.apache.lucene</groupId>
-      <artifactId>lucene-core</artifactId>
-      <version>8.8.2</version>
-    </dependency>
-    <dependency>
-      <groupId>org.apache.lucene</groupId>
-      <artifactId>lucene-analyzers-common</artifactId>
-      <version>8.8.2</version>
-    </dependency>
-    <dependency>
-      <groupId>org.apache.lucene</groupId>
-      <artifactId>lucene-analyzers-smartcn</artifactId>
-      <version>8.8.2</version>
-    </dependency>
-    <dependency>
-      <groupId>org.apache.lucene</groupId>
-      <artifactId>lucene-queryparser</artifactId>
-      <version>8.8.2</version>
->>>>>>> a6f2d795
-    </dependency>
-
+      <scope>test</scope>
+    </dependency>
   </dependencies>
 
   <build>
